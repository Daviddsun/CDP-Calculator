--- conflicted
+++ resolved
@@ -9,10 +9,11 @@
     """
     :param image:
     :param roi_boxes: dict(patch_id: np.ndarray(4,) or None)
+    :param save_dir:
     :return:
     """
     fig, ax = plt.subplots()
-    fig.canvas.set_window_title('My Window Title')
+    fig.canvas.set_window_title('Close figure to continue')
     ax.imshow(image.astype(np.float32) / image.max())
     for patch_id, box in roi_boxes.items():
         if box is None:
@@ -53,7 +54,6 @@
 
         # a individual figure for current specific input contrast
         fig, ax = plt.subplots(figsize=(8, 6), dpi=150)
-<<<<<<< HEAD
         fig.canvas.set_window_title('Close figure to continue')
         ax.grid(which='major', linestyle='-', linewidth=0.5)
         ax.grid(which='minor', linestyle='--', linewidth=0.5)
@@ -61,12 +61,6 @@
         ax.scatter(input_luminance[idx], cdps[idx])
         ax.set_xscale('log')
         ax.set_xlabel('Luminance ($cd/m^2$)'), ax.set_ylabel('CDP')
-=======
-        ax.set_title('Contrast {:.0f}%'.format(100 * c))
-        ax.scatter(input_luminance[idx], cdps[idx])
-        ax.set_xscale('log')
-        ax.set_xlabel('Luminance ($cd/m^2$)'), ax0.set_ylabel('CDP')
->>>>>>> 95b2b610
         if save_dir:
             save_path = os.path.join(save_dir, 'cdp_contrast_{:.0f}%.pdf'.format(100*c))
             plt.savefig(save_path, format='pdf')
@@ -74,26 +68,15 @@
 
     ax0.set_xscale('log')
     ax0.set_xlabel('Luminance ($cd/m^2$)'), ax0.set_ylabel('CDP')
-<<<<<<< HEAD
     fig0.legend(loc='upper left')
     if save_dir:
         contrasts_str = '_'.join(['{:.0f}%'.format(100*c) for c in sorted(np.unique(input_contrast))])
-=======
-    fig0.legend()
-    if save_dir:
-        contrasts_str = '_'.join(['{:.0f}%'.format(100*c) for c in sorted(np.unique(input_contrast).tolist())])
->>>>>>> 95b2b610
         save_path = os.path.join(save_dir, 'cdp_contrasts_{}.pdf'.format(contrasts_str))
         plt.savefig(save_path, format='pdf')
         plt.close(fig0)
         print('Saved figures to {}'.format(save_dir))
     else:
-<<<<<<< HEAD
         plt.show()
-=======
-        plt.draw()
-        plt.pause(0.001)
->>>>>>> 95b2b610
 
 
 def visualize_cdp_3d(input_contrast, input_luminance, cdps, save_dir):
@@ -127,12 +110,6 @@
         save_path = os.path.join(save_dir, 'cdp_all_2d.pdf')
         plt.savefig(save_path, format='pdf')
         plt.close(fig)
-<<<<<<< HEAD
         print('Saved figures to {}'.format(save_dir))
     else:
-        plt.show()
-=======
-        print('saved figures to {}'.format(save_dir))
-    else:
-        plt.draw()
->>>>>>> 95b2b610
+        plt.show()