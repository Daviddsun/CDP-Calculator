--- conflicted
+++ resolved
@@ -62,6 +62,7 @@
 
         if not use_history:
             self.save_info(roi_boxes, metas, image_dir)
+            plot_rois(image, roi_boxes)
 
         return rois
 
@@ -70,7 +71,6 @@
             chart_corners = self.select_charts(image)
             roi_boxes = self.corners2rois(chart_corners)
             roi_boxes = self.sort_rois(image, roi_boxes)
-            plot_rois(image, roi_boxes)
 
         rois = self.extract_rois(image, roi_boxes)
         return rois, roi_boxes
@@ -128,11 +128,7 @@
                 fig.canvas.draw()
 
         fig.canvas.mpl_connect('button_press_event', onclick)
-<<<<<<< HEAD
         plt.show(block=False)
-=======
-        plt.draw()
->>>>>>> 95b2b610
 
         chart_corners = np.array(chart_corners)
         self.num_charts = chart_corners.shape[0] // 4
@@ -207,27 +203,6 @@
                 roi_boxes_sorted[i] = None
         return roi_boxes_sorted
 
-<<<<<<< HEAD
-=======
-    def plot_rois(self, image, roi_boxes):
-        """
-        :param image:
-        :param roi_boxes: dict(patch_id: np.ndarray(4,) or None)
-        :return:
-        """
-        fig = plt.figure()
-        ax = fig.add_subplot(111)
-        ax.imshow(image.astype(np.float32) / self.max_value)
-        for patch_id, box in roi_boxes.items():
-            if box is None:
-                continue
-            ax.add_patch(Rectangle((box[0], box[1]), box[2] - box[0], box[3] - box[1],
-                                   fc='None', ec='r', lw=3))
-            plt.text((box[0] + box[2]) // 2, (box[1] + box[3]) // 2, str(patch_id),
-                     horizontalalignment='center', verticalalignment='center'
-                     )
-        plt.draw()
->>>>>>> 95b2b610
 
     def save_info(self, roi_boxes, metas, image_dir):
         info = {'chart_ids': self.chart_ids,
